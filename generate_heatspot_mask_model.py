--- conflicted
+++ resolved
@@ -214,12 +214,8 @@
     # n_blobs = np.random.randint(multi_min_blobs, multi_max_blobs + 1)
     else:
         # Configuration for the constraint
-<<<<<<< HEAD
         # n_blobs = np.random.randint((multi_min_blobs, multi_max_blobs + 1))
         n_blobs = 15
-=======
-        n_blobs = np.random.randint(multi_min_blobs, multi_max_blobs + 1)
->>>>>>> 40c8b79a
         MIN_UNIQUE_PIXELS = 10
         MAX_ATTEMPTS = 500  # Increased attempts for better chance of finding a spot
 
