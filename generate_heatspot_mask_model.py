--- conflicted
+++ resolved
@@ -325,7 +325,6 @@
 
 def masks_for_progress(progress, final_core_mask, final_inflam_mask, params, h, w):
     if params["develop_mode"] == "size+intensity":
-<<<<<<< HEAD
         if progress < 1:
             scale_factor = (params["initial_size_scale"] + (1.0 - params["initial_size_scale"]) * progress)
             core_mask = scale_mask(final_core_mask, scale_factor, h, w)
@@ -334,11 +333,6 @@
             scale_factor = 1
             core_mask = scale_mask(final_core_mask, scale_factor, h, w)
             inflam_mask = scale_mask(final_inflam_mask, scale_factor, h, w)
-=======
-        scale_factor = params["initial_size_scale"] + (1.0 - params["initial_size_scale"]) * progress
-        core_mask = scale_mask(final_core_mask, scale_factor, h, w)
-        inflam_mask = scale_mask(final_inflam_mask, scale_factor, h, w)
->>>>>>> 9243067d
     elif params["develop_mode"] == "intensity-only":
         core_mask = final_core_mask
         inflam_mask = final_inflam_mask
